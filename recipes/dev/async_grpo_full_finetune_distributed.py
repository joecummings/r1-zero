--- conflicted
+++ resolved
@@ -29,11 +29,8 @@
     MetricLoggerWorker,
     PostProcessingWorker,
     SyncLLMCollector,
-<<<<<<< HEAD
     TrainingWorker,
-=======
     VLLMHFWeightUpdateReceiver,
->>>>>>> 91c63301
     VLLMParameterServer,
 )
 from torchtune.recipe_interfaces import OrchestrationRecipeInterface

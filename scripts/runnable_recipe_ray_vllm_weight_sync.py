--- conflicted
+++ resolved
@@ -64,17 +64,7 @@
 from ray.util.scheduling_strategies import PlacementGroupSchedulingStrategy
 
 from readerwriterlock import rwlock
-<<<<<<< HEAD
-from tensordict import (
-    is_tensorclass,
-    NonTensorData,
-    NonTensorStack,
-    TensorClass,
-    TensorDict,
-)
-=======
-from tensordict import TensorClass, TensorDict
->>>>>>> 5e0e97af
+from tensordict import NonTensorStack, TensorClass, TensorDict
 
 from torch.optim import Optimizer
 

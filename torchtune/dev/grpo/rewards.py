# Copyright (c) Meta Platforms, Inc. and affiliates.
# All rights reserved.
#
# This source code is licensed under the BSD-style license found in the
# LICENSE file in the root directory of this source tree.

import re
from typing import Dict, List, Optional, Protocol, Tuple, Union
from xml.etree import ElementTree as ET

import torch
from dataclasses import dataclass, field

from torchtune.modules.transforms.tokenizers import ModelTokenizer

<<<<<<< HEAD
@dataclass
class RewardOutput:
    reward_base_name: str
    total_reward: torch.Tensor
    successes: torch.Tensor
    # optional
    rewards: Optional[Dict[str, torch.Tensor]] = field(default_factory=dict)

    def log(self, prefix: str = "") -> Dict[str, float]:
        log_dict = {}
        prefix = f"{prefix}/{self.reward_base_name}" if prefix else self.reward_base_name
        for reward_name, reward in self.rewards.items():
            log_dict[f"{prefix}/{reward_name}"] = reward.mean().item()
        log_dict[f"{prefix}"] = self.total_reward.mean().item()
        log_dict[f"{prefix}/successes"] = self.successes.mean().item()
        return log_dict


class RewardBase(Protocol):
    def __call__(
        self,
        completion_ids: torch.Tensor,
        completions: List[str],
        answers: List[str],
        device: torch.device,
    ) -> RewardOutput:
        pass


class FormattedMathCorrectnessReward(RewardBase):
    """
    This reward encourages the model to correctly answer a math problem, and requires
    the model to repond in an XML-style format to extract answers. 

    Args:
        answer_tag: the tag for the answer section. The answer will be extracted from <{answer_tag}>{answer}</{answer_tag}>
        positive_reward: the reward provided for correctly formatted completions
        negative_reward: the reward provided for incorrectly formatted completions
    """
    def __init__(self, answer_tag: str, positive_reward: float, negative_reward: float = 0.0):
        self.answer_tag = answer_tag
        self.positive_reward = positive_reward
        self.negative_reward = negative_reward

    def __call__(
        self,
        completion_ids: torch.Tensor,
        completions: List[str],
        answers: List[str],
        device: torch.device,
    ) -> RewardOutput:
        rewards = []
        answer_pattern = rf"<{self.answer_tag}>(.*?)</{self.answer_tag}>"
        for completion, answer in zip(completions, answers):
            match = re.search(answer_pattern, completion, re.S)
            if match:
                answer = match.group(1).strip()
                reward = self.positive_reward if answer == answer else self.negative_reward
                rewards.append(reward)
            else:
                rewards.append(self.negative_reward)
            
        rewards = torch.tensor(rewards)
        return RewardOutput(
            reward_base_name="math_correctness",
            total_reward=rewards,
            successes=(rewards == self.positive_reward).float()
        )

class ThinkingAnswerFormattingReward(RewardBase):
    """
    This reward encourages the model to respond in a reasoning-style format. It applies
    both a soft and strict formatting reward.

    The "soft" formatting reward rewards the model for using the tags, even if the tags do not
    have newlines.

    The "strict" formatting reward rewards the model for using the tags, and having newlines.

    Taken from https://github.com/huggingface/open-r1/blob/06bdd503341f5375bf93c3720df13f8588d47712/src/open_r1/rewards.py

    Args:
        think_tag: the tag for the think section. The tag will be XML-formatted as <{think_tag}>...</{think_tag}>
        answer_tag: the tag for the answer section. The tag will be XML-formatted as <{answer_tag}>...</{answer_tag}>
        positive_reward: the reward provided for correctly formatted completions
        negative_reward: the reward provided for incorrectly formatted completions
    """
    def __init__(self, think_tag: str, answer_tag: str, positive_reward: float, negative_reward: float = 0.0):
        self.think_tag = think_tag
        self.answer_tag = answer_tag
        self.positive_reward = positive_reward
        self.negative_reward = negative_reward

    def __call__(
        self,
        completion_ids: torch.Tensor,
        completions: List[str],
        answers: List[str],
        device: torch.device,
    ) -> RewardOutput:
        # soft format reward pattern
        think_pattern = rf"<{self.think_tag}>.*?</{self.think_tag}>"
        answer_pattern = rf"<{self.answer_tag}>.*?</{self.answer_tag}>"

        # strict format reward pattern
        strict_pattern = rf"^<{self.think_tag}>\n.*?\n</{self.think_tag}>\n<{self.answer_tag}>\n.*?\n</{self.answer_tag}>\n$"
        soft_format_rewards = []
        strict_format_rewards = []
        for completion in completions:
            strict_format_rewards.append(self.positive_reward if re.match(strict_pattern, completion, re.DOTALL | re.MULTILINE) else self.negative_reward)

            think_matches = re.findall(think_pattern, completion, re.DOTALL)
            answer_matches = re.findall(answer_pattern, completion, re.DOTALL)
            if len(think_matches) == 1 and len(answer_matches) == 1:
                think_index = completion.find(think_matches[0])
                answer_index = completion.find(answer_matches[0])
                if think_index < answer_index:
                    soft_format_rewards.append(self.positive_reward)
                    continue
            soft_format_rewards.append(self.negative_reward)

        soft_format_rewards = torch.tensor(soft_format_rewards)
        strict_format_rewards = torch.tensor(strict_format_rewards)
        rewards = soft_format_rewards + strict_format_rewards
        successes = (rewards >= self.positive_reward).float()
        return RewardOutput(
            reward_base_name="formatting",
            total_reward=rewards,
            rewards={
                "soft_format_reward": soft_format_rewards,
                "strict_format_reward": strict_format_rewards,
            },
            successes=successes
        )
=======
import math_verify
>>>>>>> d3c35309

def extract_tags(text: str) -> Tuple[str, str]:
    """
    Parse XML-like tags from text. Returns a dictionary with keys 'think' and 'answer'.
    The values are lists of strings, with each string being the content of a tag.
    """
    think_pattern = r"<think>(.*?)</think>"
    answer_pattern = r"<answer>(.*?)</answer>"
    think_match = re.search(think_pattern, text, re.DOTALL)
    answer_match = re.search(answer_pattern, text, re.DOTALL)
    cot = think_match.group(1).strip() if think_match else ""
    potential_answer = answer_match.group(1).strip() if answer_match else ""
    return cot, potential_answer


def at_least_one_space_between_think_tags(
    cot: str, answer: str, potential_answer: str
) -> Tuple[int, int]:
    """Did the model at least try to think?"""
    if len(cot) > 0:
        return 1.0, 1.0  # (reward, success)
    else:
        return 0.0, 0.0


def math_response_correct(
    cot: str, answer: str, potential_answer: str
) -> Tuple[int, int]:
    """Did it get the right answer?"""
    if potential_answer is None:
        return 0.0, 0.0  # (reward, success)
    gold = math_verify.parse(answer)
    attempt = math_verify.parse(potential_answer)

    if math_verify.verify(gold, attempt):
        return 100.0, 1.0
    if answer in potential_answer:
        return 50.0, 0.0
    if len(potential_answer) > 0:
        return 1.0, 0.0
    return 0.0, 0.0


def batched_rewards(
    tokenizer: ModelTokenizer,
    completion_ids: torch.Tensor,
    completions: str,
    answers: List[str],
    device: torch.device,
) -> Tuple[torch.Tensor, torch.Tensor, dict]:

    reward_funcs = [
        at_least_one_space_between_think_tags,
        math_response_correct,
    ]
    num_reward_funcs = len(reward_funcs)
    batch_size, grpo_size, _ = completions.shape

    # TODO: should this be bfloat16?
    rewards_tensor = torch.zeros(
        batch_size, grpo_size, num_reward_funcs, dtype=torch.float32, device=device
    )
    successes_tensor = torch.zeros(
        batch_size, grpo_size, num_reward_funcs, dtype=torch.float32, device=device
    )
    metadata = {"func_names": [f.__name__ for f in reward_funcs]}
    for b in range(batch_size):
        for g in range(grpo_size):
            answer = answers[b][g]
            text_completion = tokenizer.decode(completions[b, g].tolist())
            cot, potential_answer = extract_tags(f"<think>{text_completion}")
            for rw_idx, reward_func in enumerate(reward_funcs):
                reward, success = reward_func(cot, answer, potential_answer)
                rewards_tensor[b, g, rw_idx] += reward
                successes_tensor[b, g, rw_idx] += success

    return rewards_tensor, successes_tensor, metadata


def shaped_correctness_reward(answer: str, completion: str) -> tuple[float, float]:
    """
    Reward function for verifiable rewards with some mild shaping.

    Args:
        answer (str): ground-truth answer to the current problem
        completion (str): model's completion, starting immediately after "Assistant: <think>"
    Returns:
        reward: (float) a shaped reward indicating the correct answer and the correct format
        success: (float) a binary measure of success (1 if the answer is correct and correctly formatted, 0 otherwise)
    """
    reward = 0.0
    success = 0.0

    try:
        tags = extract_tags("<think>" + completion.replace("<<", "").replace(">>", ""))
    except ET.ParseError:
        tags = {"think": [], "answer": []}

    if len(tags["answer"]) == 1:
        reward += 5.0

    if len(tags["think"]) == 1:
        reward += 5.0

    if any(attempt == answer for attempt in tags["answer"]):
        # One of the answer tags has the right answer
        reward += 20.0

    if any((answer in attempt) for attempt in tags["answer"]):
        # One of the answer tags contains the right answer (might be e.g. $20 instead of 20)
        reward += 10.0

    if len(tags["answer"]) > 0 and tags["answer"][-1] == answer:
        reward = 100.0
        success = 1

    return reward, success


def batch_shaped_correctness_reward(
    tokenizer: ModelTokenizer, completions: torch.Tensor, answers: list[str]
) -> [torch.Tensor, torch.Tensor]:
    """Utility function to apply the shaped reward function to a GRPO-style batch of completions."""

    batch_size, grpo_size, *_ = completions.shape
    rewards = torch.zeros(batch_size, grpo_size, dtype=torch.float32)
    successes = torch.zeros(batch_size, grpo_size, dtype=torch.float32)
    # completions :: [B, G, L]
    for b in range(batch_size):
        for g in range(grpo_size):
            text_completion = tokenizer.decode(
                completions[b, g].tolist()
            )  # skips special tokens, stops at eos
            reward, success = shaped_correctness_reward(
                answer=answers[b], completion=text_completion
            )
            rewards[b, g] = reward
            successes[b, g] = success

    return rewards, successes


# class ShapedCorrectnessReward(Transform):
#     def __init__(self, tokenizer):
#         super().__init__()
#         self.tokenizer = tokenizer

#     def _step(
#         self, tensordict: TensorDictBase, next_tensordict: TensorDictBase
#     ) -> TensorDictBase:
#         # Get the completion
#         responses = next_tensordict["responses"]  # batch_size, grpo_size, L
#         answers = next_tensordict["answers"]  # batch_size, grpo_size
#         if responses.ndim  == 3:
#             batch_size, grpo_size, _ = responses.shape
#         # decode
#         text_completion = self.tokenizer.decode(
#             responses.flatten(0, 1).tolist()
#         )
#         # Decomposed reward
#         tds = [self.single_shaped_correctness_reward(answer, compl) for answer, compl in zip(answers.view(-1), text_completion)]
#         tds = torch.stack(tds)
#         if responses.ndim  == 3:
#             tds = tds.reshape(batch_size, grpo_size)
#         tds = tds.apply(lambda t: t.unsqueeze(-1))
#         return tds

#     def transform_reward_spec(self, reward_spec: Composite) -> Composite:
#         shape = reward_spec.shape + (1,)
#         reward_spec.update(Composite(
#             reward_answer=Unbounded(shape),
#             reward_think=Unbounded(shape),
#             reward_right=Unbounded(shape),
#             reward_contained=Unbounded(shape),
#             reward=Unbounded(shape),
#             success=Unbounded(shape, dtype=torch.bool),
#         ))
#         return reward_spec

#     @classmethod
#     def single_shaped_correctness_reward(cls, answer: str, completion: str) -> tuple[float, float]:
#         """
#         Reward function for verifiable rewards with some mild shaping.

#         Args:
#             answer (str): ground-truth answer to the current problem
#             completion (str): model's completion, starting immediately after "Assistant: <think>"
#         Returns:
#             reward: (float) a shaped reward indicating the correct answer and the correct format
#             success: (float) a binary measure of success (1 if the answer is correct and correctly formatted, 0 otherwise)
#         """

#         try:
#             tags = extract_tags("<think>" + completion.replace("<<", "").replace(">>", ""))
#         except ET.ParseError:
#             tags = {"think": [], "answer": []}

#         reward_answer = 5.0 * (len(tags["answer"]) == 1)

#         reward_think = 5.0 * (len(tags["think"]) == 1)

#         # One of the answer tags has the right answer
#         reward_right = 20.0 * (any(attempt == answer for attempt in tags["answer"]))

#         # One of the answer tags contains the right answer (might be e.g. $20 instead of 20)
#         reward_contained = 10.0 * (any((answer in attempt) for attempt in tags["answer"]))

#         success = len(tags["answer"]) > 0 and tags["answer"][-1] == answer
#         # Compose the rewards
#         reward = 100.0 * float(success) + (reward_answer + reward_think + reward_contained + reward_right) * (1- float(success))

#         rewards = TensorDict(
#             reward_answer=reward_answer,
#             reward_think=reward_think,
#             reward_right=reward_right,
#             reward_contained=reward_contained,
#             reward=reward,
#             success=success,
#         )
#         return rewards<|MERGE_RESOLUTION|>--- conflicted
+++ resolved
@@ -5,24 +5,61 @@
 # LICENSE file in the root directory of this source tree.
 
 import re
-from typing import Dict, List, Optional, Protocol, Tuple, Union
-from xml.etree import ElementTree as ET
-
+from typing import Dict, List, Optional
+from abc import ABC, abstractmethod
 import torch
 from dataclasses import dataclass, field
 
 from torchtune.modules.transforms.tokenizers import ModelTokenizer
 
-<<<<<<< HEAD
+
 @dataclass
 class RewardOutput:
+    """
+    This class is used to store the reward and other statistics for a given reward function.
+
+    Args:
+        reward_base_name: the base name of the reward function, e.g. "math_correctness" or "formatting"
+        total_reward: the total reward for the given reward function, shape ``[b]``
+        successes: the number of successes for the given reward function, shape ``[b]``
+        rewards: an optional dictionary of sub-rewards for the given reward function, 
+           which are only used for logging purposes. e.g. ``{"soft_format_reward": torch.Tensor, "strict_format_reward": torch.Tensor}``
+    """
     reward_base_name: str
     total_reward: torch.Tensor
     successes: torch.Tensor
-    # optional
     rewards: Optional[Dict[str, torch.Tensor]] = field(default_factory=dict)
 
     def log(self, prefix: str = "") -> Dict[str, float]:
+        """
+        Logs the reward and other statistics for the given reward function.
+
+        Args:
+            prefix: an optional prefix to add to the log keys
+
+        Returns:
+            A dictionary of the logged statistics. Each of ``self.total_reward``,
+                ``self.successes``, and the keys of ``self.rewards`` are averaged before logging,
+                and keys are logged as:
+                    - ``{prefix}/{self.reward_base_name}`` for ``self.total_reward``,
+                    - ``{prefix}/{self.reward_base_name}/successes`` for ``self.successes``, and
+                    - ``{prefix}/{self.reward_base_name}/{key}`` for each key in ``self.rewards``.
+
+        Example:
+            >>> reward_output = RewardOutput(
+                reward_base_name="math_correctness",
+                total_reward=torch.tensor([1.0, 2.0, 3.0]),
+                successes=torch.tensor([1.0, 0.0, 1.0]),
+                rewards={"soft_format_reward": torch.tensor([1.0, 0.0, 1.0]), "strict_format_reward": torch.tensor([1.0, 0.0, 1.0])}
+            )
+            >>> reward_output.log(prefix="train")
+            {
+                "train/math_correctness": 2.0,
+                "train/math_correctness/successes": 0.6666666666666666,
+                "train/math_correctness/soft_format_reward": 1.0,
+                "train/math_correctness/strict_format_reward": 1.0
+            }
+        """
         log_dict = {}
         prefix = f"{prefix}/{self.reward_base_name}" if prefix else self.reward_base_name
         for reward_name, reward in self.rewards.items():
@@ -32,18 +69,33 @@
         return log_dict
 
 
-class RewardBase(Protocol):
+class Reward(ABC):
+    """
+    This is an abstract base class for rewards which are used in GRPO.
+    """
+    @abstractmethod
     def __call__(
         self,
         completion_ids: torch.Tensor,
         completions: List[str],
         answers: List[str],
-        device: torch.device,
     ) -> RewardOutput:
+        """
+        This method is called to compute the reward for a given completion and answer.
+
+        Args:
+            completion_ids: the token ids of the completion, shape ``[b, seq_len]``
+            completions: the completions, shape ``[b, seq_len]``
+            answers: the answers, shape ``[b, seq_len]``
+
+        Returns:
+            A ``RewardOutput`` object containing the total reward to be used in advantage estimation,
+                alongside additional metadata useful for logging.
+        """
         pass
 
 
-class FormattedMathCorrectnessReward(RewardBase):
+class FormattedMathCorrectnessReward(Reward):
     """
     This reward encourages the model to correctly answer a math problem, and requires
     the model to repond in an XML-style format to extract answers. 
@@ -53,6 +105,7 @@
         positive_reward: the reward provided for correctly formatted completions
         negative_reward: the reward provided for incorrectly formatted completions
     """
+
     def __init__(self, answer_tag: str, positive_reward: float, negative_reward: float = 0.0):
         self.answer_tag = answer_tag
         self.positive_reward = positive_reward
@@ -63,7 +116,6 @@
         completion_ids: torch.Tensor,
         completions: List[str],
         answers: List[str],
-        device: torch.device,
     ) -> RewardOutput:
         rewards = []
         answer_pattern = rf"<{self.answer_tag}>(.*?)</{self.answer_tag}>"
@@ -75,7 +127,7 @@
                 rewards.append(reward)
             else:
                 rewards.append(self.negative_reward)
-            
+
         rewards = torch.tensor(rewards)
         return RewardOutput(
             reward_base_name="math_correctness",
@@ -83,7 +135,8 @@
             successes=(rewards == self.positive_reward).float()
         )
 
-class ThinkingAnswerFormattingReward(RewardBase):
+
+class ThinkingAnswerFormattingReward(Reward):
     """
     This reward encourages the model to respond in a reasoning-style format. It applies
     both a soft and strict formatting reward.
@@ -101,6 +154,7 @@
         positive_reward: the reward provided for correctly formatted completions
         negative_reward: the reward provided for incorrectly formatted completions
     """
+
     def __init__(self, think_tag: str, answer_tag: str, positive_reward: float, negative_reward: float = 0.0):
         self.think_tag = think_tag
         self.answer_tag = answer_tag
@@ -112,7 +166,6 @@
         completion_ids: torch.Tensor,
         completions: List[str],
         answers: List[str],
-        device: torch.device,
     ) -> RewardOutput:
         # soft format reward pattern
         think_pattern = rf"<{self.think_tag}>.*?</{self.think_tag}>"
@@ -123,7 +176,8 @@
         soft_format_rewards = []
         strict_format_rewards = []
         for completion in completions:
-            strict_format_rewards.append(self.positive_reward if re.match(strict_pattern, completion, re.DOTALL | re.MULTILINE) else self.negative_reward)
+            strict_format_rewards.append(self.positive_reward if re.match(
+                strict_pattern, completion, re.DOTALL | re.MULTILINE) else self.negative_reward)
 
             think_matches = re.findall(think_pattern, completion, re.DOTALL)
             answer_matches = re.findall(answer_pattern, completion, re.DOTALL)
@@ -147,227 +201,4 @@
                 "strict_format_reward": strict_format_rewards,
             },
             successes=successes
-        )
-=======
-import math_verify
->>>>>>> d3c35309
-
-def extract_tags(text: str) -> Tuple[str, str]:
-    """
-    Parse XML-like tags from text. Returns a dictionary with keys 'think' and 'answer'.
-    The values are lists of strings, with each string being the content of a tag.
-    """
-    think_pattern = r"<think>(.*?)</think>"
-    answer_pattern = r"<answer>(.*?)</answer>"
-    think_match = re.search(think_pattern, text, re.DOTALL)
-    answer_match = re.search(answer_pattern, text, re.DOTALL)
-    cot = think_match.group(1).strip() if think_match else ""
-    potential_answer = answer_match.group(1).strip() if answer_match else ""
-    return cot, potential_answer
-
-
-def at_least_one_space_between_think_tags(
-    cot: str, answer: str, potential_answer: str
-) -> Tuple[int, int]:
-    """Did the model at least try to think?"""
-    if len(cot) > 0:
-        return 1.0, 1.0  # (reward, success)
-    else:
-        return 0.0, 0.0
-
-
-def math_response_correct(
-    cot: str, answer: str, potential_answer: str
-) -> Tuple[int, int]:
-    """Did it get the right answer?"""
-    if potential_answer is None:
-        return 0.0, 0.0  # (reward, success)
-    gold = math_verify.parse(answer)
-    attempt = math_verify.parse(potential_answer)
-
-    if math_verify.verify(gold, attempt):
-        return 100.0, 1.0
-    if answer in potential_answer:
-        return 50.0, 0.0
-    if len(potential_answer) > 0:
-        return 1.0, 0.0
-    return 0.0, 0.0
-
-
-def batched_rewards(
-    tokenizer: ModelTokenizer,
-    completion_ids: torch.Tensor,
-    completions: str,
-    answers: List[str],
-    device: torch.device,
-) -> Tuple[torch.Tensor, torch.Tensor, dict]:
-
-    reward_funcs = [
-        at_least_one_space_between_think_tags,
-        math_response_correct,
-    ]
-    num_reward_funcs = len(reward_funcs)
-    batch_size, grpo_size, _ = completions.shape
-
-    # TODO: should this be bfloat16?
-    rewards_tensor = torch.zeros(
-        batch_size, grpo_size, num_reward_funcs, dtype=torch.float32, device=device
-    )
-    successes_tensor = torch.zeros(
-        batch_size, grpo_size, num_reward_funcs, dtype=torch.float32, device=device
-    )
-    metadata = {"func_names": [f.__name__ for f in reward_funcs]}
-    for b in range(batch_size):
-        for g in range(grpo_size):
-            answer = answers[b][g]
-            text_completion = tokenizer.decode(completions[b, g].tolist())
-            cot, potential_answer = extract_tags(f"<think>{text_completion}")
-            for rw_idx, reward_func in enumerate(reward_funcs):
-                reward, success = reward_func(cot, answer, potential_answer)
-                rewards_tensor[b, g, rw_idx] += reward
-                successes_tensor[b, g, rw_idx] += success
-
-    return rewards_tensor, successes_tensor, metadata
-
-
-def shaped_correctness_reward(answer: str, completion: str) -> tuple[float, float]:
-    """
-    Reward function for verifiable rewards with some mild shaping.
-
-    Args:
-        answer (str): ground-truth answer to the current problem
-        completion (str): model's completion, starting immediately after "Assistant: <think>"
-    Returns:
-        reward: (float) a shaped reward indicating the correct answer and the correct format
-        success: (float) a binary measure of success (1 if the answer is correct and correctly formatted, 0 otherwise)
-    """
-    reward = 0.0
-    success = 0.0
-
-    try:
-        tags = extract_tags("<think>" + completion.replace("<<", "").replace(">>", ""))
-    except ET.ParseError:
-        tags = {"think": [], "answer": []}
-
-    if len(tags["answer"]) == 1:
-        reward += 5.0
-
-    if len(tags["think"]) == 1:
-        reward += 5.0
-
-    if any(attempt == answer for attempt in tags["answer"]):
-        # One of the answer tags has the right answer
-        reward += 20.0
-
-    if any((answer in attempt) for attempt in tags["answer"]):
-        # One of the answer tags contains the right answer (might be e.g. $20 instead of 20)
-        reward += 10.0
-
-    if len(tags["answer"]) > 0 and tags["answer"][-1] == answer:
-        reward = 100.0
-        success = 1
-
-    return reward, success
-
-
-def batch_shaped_correctness_reward(
-    tokenizer: ModelTokenizer, completions: torch.Tensor, answers: list[str]
-) -> [torch.Tensor, torch.Tensor]:
-    """Utility function to apply the shaped reward function to a GRPO-style batch of completions."""
-
-    batch_size, grpo_size, *_ = completions.shape
-    rewards = torch.zeros(batch_size, grpo_size, dtype=torch.float32)
-    successes = torch.zeros(batch_size, grpo_size, dtype=torch.float32)
-    # completions :: [B, G, L]
-    for b in range(batch_size):
-        for g in range(grpo_size):
-            text_completion = tokenizer.decode(
-                completions[b, g].tolist()
-            )  # skips special tokens, stops at eos
-            reward, success = shaped_correctness_reward(
-                answer=answers[b], completion=text_completion
-            )
-            rewards[b, g] = reward
-            successes[b, g] = success
-
-    return rewards, successes
-
-
-# class ShapedCorrectnessReward(Transform):
-#     def __init__(self, tokenizer):
-#         super().__init__()
-#         self.tokenizer = tokenizer
-
-#     def _step(
-#         self, tensordict: TensorDictBase, next_tensordict: TensorDictBase
-#     ) -> TensorDictBase:
-#         # Get the completion
-#         responses = next_tensordict["responses"]  # batch_size, grpo_size, L
-#         answers = next_tensordict["answers"]  # batch_size, grpo_size
-#         if responses.ndim  == 3:
-#             batch_size, grpo_size, _ = responses.shape
-#         # decode
-#         text_completion = self.tokenizer.decode(
-#             responses.flatten(0, 1).tolist()
-#         )
-#         # Decomposed reward
-#         tds = [self.single_shaped_correctness_reward(answer, compl) for answer, compl in zip(answers.view(-1), text_completion)]
-#         tds = torch.stack(tds)
-#         if responses.ndim  == 3:
-#             tds = tds.reshape(batch_size, grpo_size)
-#         tds = tds.apply(lambda t: t.unsqueeze(-1))
-#         return tds
-
-#     def transform_reward_spec(self, reward_spec: Composite) -> Composite:
-#         shape = reward_spec.shape + (1,)
-#         reward_spec.update(Composite(
-#             reward_answer=Unbounded(shape),
-#             reward_think=Unbounded(shape),
-#             reward_right=Unbounded(shape),
-#             reward_contained=Unbounded(shape),
-#             reward=Unbounded(shape),
-#             success=Unbounded(shape, dtype=torch.bool),
-#         ))
-#         return reward_spec
-
-#     @classmethod
-#     def single_shaped_correctness_reward(cls, answer: str, completion: str) -> tuple[float, float]:
-#         """
-#         Reward function for verifiable rewards with some mild shaping.
-
-#         Args:
-#             answer (str): ground-truth answer to the current problem
-#             completion (str): model's completion, starting immediately after "Assistant: <think>"
-#         Returns:
-#             reward: (float) a shaped reward indicating the correct answer and the correct format
-#             success: (float) a binary measure of success (1 if the answer is correct and correctly formatted, 0 otherwise)
-#         """
-
-#         try:
-#             tags = extract_tags("<think>" + completion.replace("<<", "").replace(">>", ""))
-#         except ET.ParseError:
-#             tags = {"think": [], "answer": []}
-
-#         reward_answer = 5.0 * (len(tags["answer"]) == 1)
-
-#         reward_think = 5.0 * (len(tags["think"]) == 1)
-
-#         # One of the answer tags has the right answer
-#         reward_right = 20.0 * (any(attempt == answer for attempt in tags["answer"]))
-
-#         # One of the answer tags contains the right answer (might be e.g. $20 instead of 20)
-#         reward_contained = 10.0 * (any((answer in attempt) for attempt in tags["answer"]))
-
-#         success = len(tags["answer"]) > 0 and tags["answer"][-1] == answer
-#         # Compose the rewards
-#         reward = 100.0 * float(success) + (reward_answer + reward_think + reward_contained + reward_right) * (1- float(success))
-
-#         rewards = TensorDict(
-#             reward_answer=reward_answer,
-#             reward_think=reward_think,
-#             reward_right=reward_right,
-#             reward_contained=reward_contained,
-#             reward=reward,
-#             success=success,
-#         )
-#         return rewards+        )
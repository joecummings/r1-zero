--- conflicted
+++ resolved
@@ -1,10 +1,3 @@
-<<<<<<< HEAD
-from .datacollectors import SyncLLMCollector
-from .metric_logger import MetricLoggerWorker
-from .parameter_servers import VLLMParameterServer
-from .postprocessing import PostProcessingWorker
-from .trainers import TrainingWorker
-=======
 # Copyright (c) Meta Platforms, Inc. and affiliates.
 # All rights reserved.
 #
@@ -12,9 +5,8 @@
 # LICENSE file in the root directory of this source tree.
 
 from .datacollectors import SyncLLMCollector  # noqa: F401
-from .metric_logger import MetricLoggerActor  # noqa: F401
+from .metric_logger import MetricLoggerWorker  # noqa: F401
 from .parameter_servers import VLLMParameterServer  # noqa: F401
-from .ref_actor import RefActor  # noqa: F401
-from .trainers import PyTorchActorModel  # noqa: F401
-from .weight_updaters import VLLMHFWeightUpdateReceiver  # noqa: F401
->>>>>>> 91c63301
+from .postprocessing import PostProcessingWorker  # noqa: F401
+from .trainers import TrainingWorker  # noqa: F401
+from .weight_updaters import VLLMHFWeightUpdateReceiver  # noqa: F401
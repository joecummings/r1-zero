# Copyright (c) Meta Platforms, Inc. and affiliates.
# All rights reserved.
#
# This source code is licensed under the BSD-style license found in the
# LICENSE file in the root directory of this source tree.

<<<<<<< HEAD
from .sync import SyncLLMCollector

__all__ = ["SyncLLMCollector"]
=======
from .sync import SyncLLMCollector, VLLMWorkerWrapper  # noqa: F401
>>>>>>> a68d2672
<|MERGE_RESOLUTION|>--- conflicted
+++ resolved
@@ -4,10 +4,6 @@
 # This source code is licensed under the BSD-style license found in the
 # LICENSE file in the root directory of this source tree.
 
-<<<<<<< HEAD
-from .sync import SyncLLMCollector
+from .sync import SyncLLMCollector, VLLMWorkerWrapper
 
-__all__ = ["SyncLLMCollector"]
-=======
-from .sync import SyncLLMCollector, VLLMWorkerWrapper  # noqa: F401
->>>>>>> a68d2672
+__all__ = ["SyncLLMCollector", "VLLMWorkerWrapper"]
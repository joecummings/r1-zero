# Copyright (c) Meta Platforms, Inc. and affiliates.
# All rights reserved.
#
# This source code is licensed under the BSD-style license found in the
# LICENSE file in the root directory of this source tree.

import time
from functools import partial
from typing import Any, Callable, Dict, Optional

import ray
import torch
import torch.distributed

from omegaconf import DictConfig, ListConfig

from ray.util.queue import Full as QueueFull
from tensordict import lazy_stack, NonTensorStack, TensorDictBase
from torchdata.stateful_dataloader import StatefulDataLoader
from torchdata.stateful_dataloader.sampler import StatefulDistributedSampler
from torchrl.collectors import (
    SyncDataCollector,
    WeightUpdateReceiverBase,
    WeightUpdateSenderBase,
)

from torchtune import utils
from torchtune.dev.rl.datatypes import Trajectory
from torchtune.dev.rl.utils import stateless_init_process_group
from vllm import LLM
from vllm.worker.worker import Worker

log = utils.get_logger()


class SyncLLMCollector(SyncDataCollector):
    """A simplified version of SyncDataCollector for LLM inference."""

    def __init__(
        self,
        cfg,
        llm,
        policy,
        queue,
        worker_id,
        *,
        dialog_turns_per_batch: int = -1,
        # -1 is never ending (until shutdown)
        total_dialog_turns: int = -1,
        async_envs: bool = False,
        reset_at_each_iter: bool = False,
        weight_update_receiver: (
            WeightUpdateReceiverBase | Callable[[], WeightUpdateReceiverBase] | None
        ) = None,
        weight_update_sender: (
            WeightUpdateSenderBase | Callable[[], WeightUpdateSenderBase] | None
        ) = None,
    ):
        if async_envs:
            raise NotImplementedError

        self.cfg = cfg
        self.rollout_queue = queue
        self.worker_id = worker_id
        self._is_collector_zero = self.worker_id == 0
        print(f"{self._is_collector_zero=}")

        self.tp_size = self.cfg.inference.tp_size
        self.batch_size = self.cfg.inference.batch_size
        self._sequence_counter = 0  # Used to assign unique sequence IDs to each sample

        self.inference_server = LLM(
            model="Qwen/Qwen2.5-3B",
            enforce_eager=True,
            enable_chunked_prefill=True,
            dtype="bfloat16",
            worker_cls=VLLMWorkerWrapper,
            tensor_parallel_size=self.tp_size,
        )

        # local import below LLM call to avoid vLLM no CUDA GPUs available error
        from torchtune import config

        self._tokenizer = config.instantiate(self.cfg.tokenizer)

        policy_kwargs = {
            "generate_kwargs": dict(
                n=1,
                max_tokens=self.cfg.inference.max_generated_tokens,
                temperature=self.cfg.inference.temperature,
            ),
            "pad_output": True,
            "padding_value": self._tokenizer.pad_id,
        }
        self.policy_kwargs = policy_kwargs

        collate_name = self.cfg.get(
            "collate_fn", "torchtune.dev.grpo.data.padded_collate_rl"
        )
        dataloader = self._setup_data(
            self.cfg.dataset,
            self.cfg.get("shuffle", True),
            self.batch_size,
            collate_name,
            dataloader_state_dict=None,
        )

        # local import below LLM call to avoid vLLM no CUDA GPUs available error
        from torchrl.envs import LLMEnv

        env = LLMEnv.from_dataloader(
            dataloader=dataloader,
            tokenizer=None,
            from_text=True,
            batch_size=self.batch_size,
            repeats=self.cfg.inference.group_size,
        )

        super().__init__(
            create_env_fn=env,
            policy=policy,
            frames_per_batch=dialog_turns_per_batch,
            total_frames=total_dialog_turns,
            weight_update_receiver=weight_update_receiver,
            weight_update_sender=weight_update_sender,
            reset_at_each_iter=reset_at_each_iter,
            use_buffers=False,
            # This argument allows a non-TensorDictModule policy to be assumed
            # to be compatible with the collector
            trust_policy=True,
        )

        log.info("done init LLMCollector")

    def _postprocess_for_queue(self, data):
        # local import to avoid vLLM no CUDA GPUs available error
        from torchtune import training

        data = data.squeeze()
        query_responses = torch.cat([data["tokens"], data["tokens_response"]], dim=-1)
        prompt_tokens = data["tokens"]
        response_tokens = data["tokens_response"]
        logprobs = data["log_probs"]
        query_response_padding_masks = torch.ne(query_responses, self._tokenizer.pad_id)
        answers = data["answers"]
        if hasattr(
            self.inference_server.llm_engine.model_executor.driver_worker.worker,
            "policy_version",
        ):
            policy_version = (
                self.inference_server.llm_engine.model_executor.driver_worker.worker.policy_version.item()
            )
        else:
            policy_version = 0

        response_padding_masks = torch.eq(response_tokens, self._tokenizer.pad_id)
        seq_lens = training.get_unmasked_sequence_lengths(response_padding_masks)
        del response_padding_masks

        # Generate unique sequence IDs for the batch
        # FIXME: it outputs a List[List[str]] when sampling from replay buffer, with shape num_samples X 16.
        # It should have shape num_samplesX1, so we can log a single sequence_id per sequence.
        batch_size = query_responses.shape[0]
        sequence_ids = NonTensorStack(
            *[
                f"worker{self.worker_id}_{self._sequence_counter + i}"
                for i in range(batch_size)
            ]
        )
        self._sequence_counter += batch_size

        postprocessed_results = Trajectory(
            query_responses=query_responses,
            responses=response_tokens,
            logprobs=logprobs,
            ref_logprobs=None,
            query_response_padding_masks=query_response_padding_masks,
            seq_lens=seq_lens,
            answers=answers,
            policy_version=policy_version,
            rewards=None,
            advantages=None,
            successes=None,
            reward_metadata=None,
            sequence_ids=sequence_ids,
        )

        total_generated_tokens = seq_lens.sum().item()
        return postprocessed_results, total_generated_tokens

    def set_metric_logger(self, logger):
        """Store the MetricLoggerWorker handle."""
        print(f"{self._is_collector_zero=} setting metric logger")
        if self._is_collector_zero:
            self._metric_logger = logger

    def _log_metrics(
        self,
        step_idx,
        time_total_rollout,
        time_generate,
        total_generated_tokens,
        # full_queue_data_discard,
        gpu_memory,
    ):
        """Log metrics for the LLMCollector, only on collector zero."""
        if not self._is_collector_zero:
            return

        pct_time_model_running = (
            (time_generate / time_total_rollout) * 100 if time_total_rollout > 0 else 0
        )
        tokens_per_second = (
            total_generated_tokens / time_generate if time_generate > 0 else 0
        )
        div_gib = 1024**3

        log_dict = {
            "vllm_actor_performance/total_rollout_time (s)": time_total_rollout,
            "vllm_actor_performance/pct_time_model_running (%)": pct_time_model_running,
            "vllm_actor_performance/tokens_per_second": tokens_per_second,
            "vllm_actor_performance/gpu_memory_peak_allocated (GiB)": gpu_memory[
                "allocated"
            ]
            / div_gib,
            "vllm_actor_performance/gpu_memory_peak_reserved (GiB)": gpu_memory[
                "reserved"
            ]
            / div_gib,
            "vllm_actor_performance/gpu_memory_peak_active (GiB)": gpu_memory["active"]
            / div_gib,
            # "queues/vllm_full_queue_data_discard": full_queue_data_discard,
            "queues/rollout_queue_size": self.rollout_queue.qsize(),
        }

        ray.get(self._metric_logger.log_dict.remote(log_dict, step=step_idx))

<<<<<<< HEAD
    async def run(self):
        num_steps = (
            self.cfg.orchestration.num_steps
            // self.cfg.orchestration.num_inference_workers
        ) + 1
        for i in range(num_steps):
=======
    def run(self):
        i = 0
        while True:
>>>>>>> 91c63301
            self.rollout(i)
            if i % self.cfg.inference.steps_before_sync == 0:
                log.info(f"{self.worker_id} about to update weights")
                self.update_policy_weights_()
            i += 1

    def rollout(self, idx) -> TensorDictBase:
        if self.reset_at_each_iter or self._shuttle is None:
            data = self.env.reset()
        else:
            data = self._shuttle

        trajectories = []
        collected_frames = 0
        time_generate = 0
        time_step_start = time.perf_counter()

        while collected_frames < self.frames_per_batch:
            policy_input = data
            env_input, generation_time = self.policy(
                policy_input,
                self.inference_server,
                **self.policy_kwargs,
            )
            env_output, env_next_output = self.env.step_and_maybe_reset(env_input)

            time_generate += generation_time

            # carry over collector data without messing up devices
            collector_data = self._shuttle.get("collector").copy()
            env_next_output.set("collector", collector_data)
            self._shuttle = env_next_output
            self._shuttle.set("collector", collector_data)
            self._update_traj_ids(env_output)
            data = self._shuttle
            trajectories.append(data)
            collected_frames += data.numel()

        data = lazy_stack(trajectories, -1)

        if self.rollout_queue is not None:
            assert self.replay_buffer is None
            postprocessed_results, total_generated_tokens = self._postprocess_for_queue(
                data
            )

            while True:
                try:
                    self.rollout_queue.put_nowait(postprocessed_results)
                    break
                except QueueFull:
                    self.rollout_queue.get()  # Remove the oldest item to make space
                    log.warn("rollout queue full. Discarding data.")

        if self._is_collector_zero:
            # End timing the rollout step
            time_total_rollout = time.perf_counter() - time_step_start

            # TODO: training.get_memory_stats() crashes vLLM
            # Log metrics
            gpu_memory = {
                "allocated": torch.cuda.max_memory_allocated(device="cuda:0"),
                "reserved": torch.cuda.max_memory_reserved(device="cuda:0"),
                "active": torch.cuda.memory_stats(device="cuda:0").get(
                    "active_bytes.all.peak", 0
                ),
            }
            time_total_rollout = time.perf_counter() - time_step_start
            self._log_metrics(
                step_idx=idx,
                time_total_rollout=time_total_rollout,
                time_generate=time_generate,
                total_generated_tokens=total_generated_tokens,
                # full_queue_data_discard=full_queue_data_discard,
                gpu_memory=gpu_memory,
            )

        return data

    def _setup_data(
        self,
        cfg_dataset: DictConfig,
        shuffle: bool,
        batch_size: int,
        collate_fn: str,
        dataloader_state_dict: Optional[Dict[str, Any]] = None,
    ) -> StatefulDataLoader:
        """
        All data related setup happens here. Currently this recipe only supports the
        DistributedSamplers with Map-style Datasets which fit into memory. Other samplers,
        iterable datasets and streaming datasets are not supported.
        """
        # Not importing here and doing these imports globally will cause VLLM worker
        # to have no cuda devices during cuda lazy init for some reason?? Even when
        # this method is not actually called...
        from torchtune import config
        from torchtune.config._utils import _get_component_from_path
        from torchtune.datasets import ConcatDataset

        if isinstance(cfg_dataset, ListConfig):
            datasets = [
                config.instantiate(single_cfg_dataset, self._tokenizer)
                for single_cfg_dataset in cfg_dataset
            ]
            ds = ConcatDataset(datasets=datasets)
        else:
            ds = config.instantiate(cfg_dataset, self._tokenizer)

        collate_fn = _get_component_from_path(collate_fn)
        sampler = StatefulDistributedSampler(
            ds,
            # FIXME: hardcoding num_replicas and rank for now
            num_replicas=1,
            rank=0,
            shuffle=shuffle,
            # FIXME: set seed?
            # seed=self.seed,
        )
        dataloader = StatefulDataLoader(
            dataset=ds,
            batch_size=batch_size,
            sampler=sampler,
            collate_fn=(
                partial(
                    collate_fn,
                    padding_idx=self._tokenizer.pad_id,
                )
            ),
            # dropping last avoids shape issues with compile + flex attention
            drop_last=True,
        )
        if dataloader_state_dict is not None:
            raise AssertionError("Haven't handled dataloader_state_dict yet")
            dataloader.load_state_dict(dataloader_state_dict)
            # B/c we currently only save at epoch boundaries, if we cut the previous epoch short
            # we need to force the dataloader to finish the last iteration before it's actually used
            list(dataloader)
        return dataloader


class VLLMWorkerWrapper(Worker):
    """
    vLLM worker for Ray.

    vLLMParameterServer will always take rank 0 in the stateless process group
    initialized by this worker. And the tp ranks associated with the LLM class
    will be in the range [1, tp_size].
    """

    def __init__(self, *args, **kwargs):
        import os

        print(f"visible devices {os.environ['CUDA_VISIBLE_DEVICES']}")
        print(f"device count {torch.cuda.device_count()}")
        super().__init__(*args, **kwargs)

    def init_weight_update_group(
        self, master_address, master_port, rank_offset, world_size
    ):
        from vllm.distributed.parallel_state import get_world_group

        rank = get_world_group().rank + rank_offset

        self._model_update_group = stateless_init_process_group(
            master_address,
            master_port,
            rank,
            world_size,
            self.device,
        )

        self.version = torch.tensor([0], device="cuda")

    def update_weight(self, name, dtype, shape):
        weight = torch.empty(shape, dtype=dtype, device="cuda")
        # src=0 because fsdp worker 0 has been assigned as "0" in this process group
        self._model_update_group.broadcast(
            weight, src=0, stream=torch.cuda.current_stream()
        )
        self.model_runner.model.load_weights(weights=[(name, weight)])
        del weight

    def update_policy_version(self):
        self._model_update_group.broadcast(
            self.version, src=0, stream=torch.cuda.current_stream()
        )
        self.policy_version = self.version
        torch.cuda.synchronize()<|MERGE_RESOLUTION|>--- conflicted
+++ resolved
@@ -235,18 +235,9 @@
 
         ray.get(self._metric_logger.log_dict.remote(log_dict, step=step_idx))
 
-<<<<<<< HEAD
-    async def run(self):
-        num_steps = (
-            self.cfg.orchestration.num_steps
-            // self.cfg.orchestration.num_inference_workers
-        ) + 1
-        for i in range(num_steps):
-=======
     def run(self):
         i = 0
         while True:
->>>>>>> 91c63301
             self.rollout(i)
             if i % self.cfg.inference.steps_before_sync == 0:
                 log.info(f"{self.worker_id} about to update weights")
